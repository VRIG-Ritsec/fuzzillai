// swift-tools-version:5.7
//
// Copyright 2019 Google LLC
//
// Licensed under the Apache License, Version 2.0 (the "License");
// you may not use this file except in compliance with the License.
// You may obtain a copy of the License at
//
// https://www.apache.org/licenses/LICENSE-2.0
//
// Unless required by applicable law or agreed to in writing, software
// distributed under the License is distributed on an "AS IS" BASIS,
// WITHOUT WARRANTIES OR CONDITIONS OF ANY KIND, either express or implied.
// See the License for the specific language governing permissions and
// limitations under the License.

import PackageDescription

let package = Package(
    name: "Fuzzilli",
    platforms: [
        .macOS(.v13),
    ],
    products: [
        .library(name: "Fuzzilli",targets: ["Fuzzilli"]),
    ],
    dependencies: [
        .package(url: "https://github.com/apple/swift-protobuf.git", from: "1.31.0"),
<<<<<<< HEAD
        .package(url: "https://github.com/swift-server/RediStack.git", from: "1.4.1"),
        .package(url: "https://github.com/apple/swift-nio.git", from: "2.0.0"),
=======
        .package(
          url: "https://github.com/apple/swift-collections.git",
          .upToNextMinor(from: "1.2.0")
        ),
>>>>>>> ba9eb8f3
    ],
    targets: [
        .target(name: "libsocket",
                dependencies: []),

        .target(name: "libreprl",
                dependencies: []),

        .target(name: "libcoverage",
                dependencies: [],
                cSettings: [.unsafeFlags(["-O3"])],     // Using '-c release' when building uses '-O2', so '-O3' provides a performance gain
                linkerSettings: [.linkedLibrary("rt", .when(platforms: [.linux]))]),

        .target(name: "Fuzzilli",
                dependencies: [
                    .product(name: "SwiftProtobuf", package: "swift-protobuf"),
<<<<<<< HEAD
                    .product(name: "NIO", package: "swift-nio"),
                    .product(name: "RediStack", package: "RediStack"),
=======
                    .product(name: "Collections", package: "swift-collections"),
>>>>>>> ba9eb8f3
                    "libsocket",
                    "libreprl",
                    "libcoverage"],
                exclude: [
                    "Protobuf/operations.proto",
                    "Protobuf/program.proto",
                    "Protobuf/sync.proto",
                    "Protobuf/README.md",
                    "Protobuf/gen_programproto.py"],
                resources: [
                    // The ast.proto file is required by the node.js parser
                    .copy("Protobuf/ast.proto"),
                    .copy("Compiler/Parser")]),

        .executableTarget(name: "REPRLRun",
                dependencies: ["libreprl"]),

        .executableTarget(name: "FuzzilliCli",
                dependencies: ["Fuzzilli"]),

        .executableTarget(name: "FuzzILTool",
                dependencies: ["Fuzzilli"]),

        .testTarget(name: "FuzzilliTests",
                    dependencies: ["Fuzzilli"],
                    resources: [.copy("CompilerTests")]),
    ],
    swiftLanguageVersions: [.v5]
)<|MERGE_RESOLUTION|>--- conflicted
+++ resolved
@@ -26,15 +26,12 @@
     ],
     dependencies: [
         .package(url: "https://github.com/apple/swift-protobuf.git", from: "1.31.0"),
-<<<<<<< HEAD
         .package(url: "https://github.com/swift-server/RediStack.git", from: "1.4.1"),
         .package(url: "https://github.com/apple/swift-nio.git", from: "2.0.0"),
-=======
         .package(
           url: "https://github.com/apple/swift-collections.git",
           .upToNextMinor(from: "1.2.0")
         ),
->>>>>>> ba9eb8f3
     ],
     targets: [
         .target(name: "libsocket",
@@ -51,12 +48,9 @@
         .target(name: "Fuzzilli",
                 dependencies: [
                     .product(name: "SwiftProtobuf", package: "swift-protobuf"),
-<<<<<<< HEAD
                     .product(name: "NIO", package: "swift-nio"),
                     .product(name: "RediStack", package: "RediStack"),
-=======
                     .product(name: "Collections", package: "swift-collections"),
->>>>>>> ba9eb8f3
                     "libsocket",
                     "libreprl",
                     "libcoverage"],
