--- conflicted
+++ resolved
@@ -19,136 +19,16 @@
 
 
 class FatherOfGod:
-<<<<<<< HEAD
     def __init__(self):
         self.openai_api_key = get_openai_api_key()
         self.anthropic_api_key = get_anthropic_api_key()
         self.model = LiteLLMModel(model_id=BASE_MODEL_ID, api_key=self.openai_api_key)
         self.system = Father(self.model, api_key=self.openai_api_key, anthropic_api_key=self.anthropic_api_key)
         self.ebg = EBG(self.model, api_key=self.openai_api_key, anthropic_api_key=self.anthropic_api_key)
-=======
-    def __init__(self, api_key: str = None, anthropic_api_key: str = None):
-        if api_key:
-            self.model = LiteLLMModel(model_id=BASE_MODEL_ID, api_key=api_key)
-        else:
-            self.model = LiteLLMModel(model_id=BASE_MODEL_ID)
-
-        self.api_key = api_key
-        self.anthropic_api_key = anthropic_api_key
-
-        # Create specialized subsystem classes
-        self.systems = {
-            'fog': Father(self.model, self.api_key, self.anthropic_api_key),
-            'ebg': EBG(self.model, self.api_key, self.anthropic_api_key)
-        }
-        
-        self.environment = None  # path/to/.venv
-
-    def get_system_list(self) -> list:
-        """Get list of available system names."""
-        return list(self.systems.keys())
-    
-    def get_system(self, system_name: str):
-        """Get a system by name (case-insensitive)."""
-        normalized = (system_name or "").strip().lower()
-        return self.systems.get(normalized)
-
-    def get_prompt(self, prompt_name):
-        prompt_path = Path(__file__).parent.parent / "squidagent" / "prompts" / prompt_name
-        with open(prompt_path, 'r') as f:
-            template_content = f.read()
-        return template_content
->>>>>>> 15bdd211
-
-    def run_task(self, system_name: str, task_description: str, context: dict = None) -> dict:
-        """
-        Run a task using the specified system.
-        
-        Args:
-            system_name (str): Name of the system to use ('fog' or 'ebg')
-            task_description (str): Description of the task to run
-            context (dict): Optional context for the task
-            
-        Returns:
-            dict: Results of the task execution
-        """
-        system = self.get_system(system_name)
-        if not system:
-            return {
-                "error": f"System '{system_name}' not found. Available systems: {list(self.systems.keys())}",
-                "completed": False
-            }
-        
-        logger.info(f"Running task '{task_description}' on system '{system_name}'")
-        return system.run_task(task_description, context)
-
-
-def read_api_keys(key_file: str) -> dict:
-    """Read API keys from a configuration file."""
-    api_keys = {}
-    try:
-        with open(key_file, 'r') as f:
-            for line in f:
-                if '=' in line:
-                    key, value = line.strip().split('=', 1)
-                    api_keys[key.strip()] = value.strip()
-    except Exception as e:
-        logger.error(f"Error reading API keys from {key_file}: {e}")
-    return api_keys
 
 
 def main():
-    parser = argparse.ArgumentParser(description="Father of God - V8 Fuzzing Agentic System")
-    parser.add_argument("--system", required=True, choices=['fog', 'ebg'], 
-                       help="Which system to run: 'fog' (Father of God) or 'ebg' (Ethiopian BG)")
-    parser.add_argument("--task", required=True, 
-                       help="Task description for the agent")
-    parser.add_argument("--context", type=str, default=None,
-                       help="JSON context dictionary as a string (optional)")
-    parser.add_argument("--context-file", type=str, default=None,
-                       help="Path to JSON file containing context (optional)")
-    parser.add_argument("--api-keys", default="keys.cfg", help="Path to API keys configuration file")
-    
-    args = parser.parse_args()
-    
-    # Read API keys
-    api_keys = read_api_keys(args.api_keys)
-    openai_key = api_keys.get("OPENAI_API_KEY")
-    anthropic_key = api_keys.get("ANTHROPIC_API_KEY")
-    
-    if not openai_key:
-        logger.error("No OpenAI API key found")
-        print("Error: No OpenAI API key found. Please set OPENAI_API_KEY in keys.cfg")
-        return 1
-    
-    # Initialize the FatherOfGod system
-    logger.info("Initializing Father of God system...")
-    system_manager = FatherOfGod(api_key=openai_key, anthropic_api_key=anthropic_key)
-    
-    # Parse context if provided
-    context = None
-    if args.context_file:
-        try:
-            with open(args.context_file, 'r') as f:
-                context = json.load(f)
-                logger.info(f"Loaded context from file: {args.context_file}")
-        except Exception as e:
-            logger.error(f"Failed to load context file: {e}")
-            print(f"Error: Failed to load context file: {e}")
-            return 1
-    elif args.context:
-        try:
-            context = json.loads(args.context)
-            logger.info("Loaded context from command line argument")
-        except Exception as e:
-            logger.error(f"Failed to parse context JSON: {e}")
-            print(f"Error: Failed to parse context JSON: {e}")
-            return 1
-    
-    # Run the task
-    logger.info(f"Starting task execution on system '{args.system}'")
     print("I must go in; the fog is rising")
-<<<<<<< HEAD
     a = FatherOfGod()
     a.system.run_task(
         task_description="Initialize corpus generation for V8 fuzzing",
@@ -157,48 +37,6 @@
             "ProgramBuilder": "Build JavaScript programs using corpus and context"
         }
     )
-=======
-    print(f"System: {args.system.upper()}")
-    print(f"Task: {args.task}")
-    if context:
-        print(f"Context: {json.dumps(context, indent=2)}")
-    print("-" * 80)
-    
-    try:
-        results = system_manager.run_task(
-            system_name=args.system,
-            task_description=args.task,
-            context=context
-        )
-        
-        # Print results
-        print("\n" + "=" * 80)
-        print("Task Results:")
-        print("=" * 80)
-        print(f"Task: {results.get('task_description', args.task)}")
-        print(f"Completed: {results.get('completed', False)}")
-        
-        if results.get('output'):
-            print(f"\nOutput:\n{results['output']}")
-        
-        if results.get('error'):
-            print(f"\nError: {results['error']}")
-            return 1
-        
-        if results.get('completed'):
-            print("\n✓ Task completed successfully!")
-            return 0
-        else:
-            print("\n✗ Task did not complete successfully")
-            return 1
-            
-    except Exception as e:
-        logger.error(f"Error during task execution: {e}", exc_info=True)
-        print(f"\nError during task execution: {e}")
-        import traceback
-        traceback.print_exc()
-        return 1
->>>>>>> 15bdd211
 
 
 if __name__ == "__main__":
