--- conflicted
+++ resolved
@@ -152,11 +152,8 @@
             guard !matched.isEmpty else { return }
 
             let toWrite = matched.joined(separator: "\n") + "\n"
-<<<<<<< HEAD
-=======
             
             
->>>>>>> 9dd36891
             if let data = toWrite.data(using: .utf8) {
                 if FileManager.default.fileExists(atPath: url.path) {
                     self.appendToFile(url, withContent: data)
